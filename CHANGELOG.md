--- conflicted
+++ resolved
@@ -6,13 +6,13 @@
 
 ## [Unreleased]
 
-<<<<<<< HEAD
-## [0.4.4] - 2022-07-11
-=======
+## [0.4.0] - 2022-07-11
+### Added
+- Added APT integration to `search` and `info` commands.
+
 ## [0.3.4] 2022-07-11
 ### Changed
 Internal changes used to test CI. No changes have been made for end users.
->>>>>>> 37f652a9
 
 ## [0.3.3] - 2022-07-02
 ### Security
